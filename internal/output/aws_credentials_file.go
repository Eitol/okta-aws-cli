/*
 * Copyright (c) 2022-Present, Okta, Inc.
 *
 * Licensed under the Apache License, Version 2.0 (the "License");
 * you may not use this file except in compliance with the License.
 * You may obtain a copy of the License at
 *
 *      http://www.apache.org/licenses/LICENSE-2.0
 *
 * Unless required by applicable law or agreed to in writing, software
 * distributed under the License is distributed on an "AS IS" BASIS,
 * WITHOUT WARRANTIES OR CONDITIONS OF ANY KIND, either express or implied.
 * See the License for the specific language governing permissions and
 * limitations under the License.
 */

package output

import (
	"fmt"
	"os"
	"path/filepath"
	"reflect"
	"strings"

	dynamicstruct "github.com/ompluscator/dynamic-struct"
	"github.com/pkg/errors"
	"gopkg.in/ini.v1"

	oaws "github.com/okta/okta-aws-cli/internal/aws"
	"github.com/okta/okta-aws-cli/internal/config"
	"github.com/okta/okta-aws-cli/internal/utils"
)

const (

	// ExpirationField --
	ExpirationField = "Expiration"
	// SecurityTokenField --
	SecurityTokenField = "SecurityToken"
)

// ensureConfigExists verify that the config file exists
func ensureConfigExists(filename string, profile string) error {
	if _, err := os.Stat(filename); err != nil {
		if errors.Is(err, os.ErrNotExist) {
			dir := filepath.Dir(filename)

			// create the aws config dir
			err = os.MkdirAll(dir, os.ModePerm)
			if err != nil {
				return errors.Wrapf(err, "unable to create AWS credentials directory %q", dir)
			}

			// create an base config file
			err = os.WriteFile(filename, []byte("["+profile+"]"), 0o600)
			if err != nil {
				return err
			}
			fmt.Fprintf(os.Stderr, "Created credentials file %q with profile %q.\n", filename, profile)
			return nil
		}
		return err
	}
	return nil
}

<<<<<<< HEAD
func saveProfile(filename, profile string, cfc *oaws.CredsFileCredential, legacyVars, expiryVars bool, expiry string) error {
	config, err := updateConfig(filename, profile, cfc, legacyVars, expiryVars, expiry)
=======
func saveProfile(filename, profile string, awsCreds *aws.Credential, legacyVars, expiryVars bool, expiry string, regionVar string) error {
	config, err := updateConfig(filename, profile, awsCreds, legacyVars, expiryVars, expiry, regionVar)
>>>>>>> 0f315a02
	if err != nil {
		return err
	}

	err = config.SaveTo(filename)
	if err != nil {
		return err
	}

	fmt.Fprintf(os.Stderr, "Updated profile %q in credentials file %q.\n", profile, filename)
	return nil
}

<<<<<<< HEAD
func updateConfig(filename, profile string, cfc *oaws.CredsFileCredential, legacyVars, expiryVars bool, expiry string) (config *ini.File, err error) {
=======
func updateConfig(filename, profile string, awsCreds *aws.Credential, legacyVars, expiryVars bool, expiry string, region string) (config *ini.File, err error) {
>>>>>>> 0f315a02
	config, err = ini.Load(filename)
	if err != nil {
		return
	}

	iniProfile, err := config.NewSection(profile)
	if err != nil {
		return
	}

	builder := dynamicstruct.NewStruct().
		AddField(utils.AccessKeyID, "", `ini:"aws_access_key_id"`).
		AddField(utils.SecretAccessKey, "", `ini:"aws_secret_access_key"`).
		AddField(utils.SessionToken, "", `ini:"aws_session_token"`)

	if expiryVars {
		builder.AddField(ExpirationField, "", `ini:"x_security_token_expires"`)
	}
	if legacyVars {
		builder.AddField(SecurityTokenField, "", `ini:"aws_security_token"`)
	}

	instance := builder.Build().New()
<<<<<<< HEAD
	reflect.ValueOf(instance).Elem().FieldByName(utils.AccessKeyID).SetString(cfc.AccessKeyID)
	reflect.ValueOf(instance).Elem().FieldByName(utils.SecretAccessKey).SetString(cfc.SecretAccessKey)
	reflect.ValueOf(instance).Elem().FieldByName(utils.SessionToken).SetString(cfc.SessionToken)
=======
	reflect.ValueOf(instance).Elem().FieldByName("AccessKeyID").SetString(awsCreds.AccessKeyID)
	reflect.ValueOf(instance).Elem().FieldByName("SecretAccessKey").SetString(awsCreds.SecretAccessKey)
	reflect.ValueOf(instance).Elem().FieldByName("SessionToken").SetString(awsCreds.SessionToken)
	if region != "" {
		reflect.ValueOf(instance).Elem().FieldByName("Region").SetString(region)
	}
>>>>>>> 0f315a02

	if expiryVars {
		reflect.ValueOf(instance).Elem().FieldByName(ExpirationField).SetString(expiry)
	}
	if legacyVars {
		reflect.ValueOf(instance).Elem().FieldByName(SecurityTokenField).SetString(cfc.SessionToken)
	}

	err = iniProfile.ReflectFrom(instance)
	if err != nil {
		return
	}

	return updateINI(config, profile, legacyVars, expiryVars, region)
}

// updateIni will comment out any keys that are not "aws_access_key_id",
<<<<<<< HEAD
// "aws_secret_access_key", "aws_session_token", "credential_process"
func updateINI(config *ini.File, profile string, legacyVars bool, expiryVars bool) (*ini.File, error) {
=======
// "aws_secret_access_key", or "aws_session_token"
func updateINI(config *ini.File, profile string, legacyVars bool, expiryVars bool, region string) (*ini.File, error) {
>>>>>>> 0f315a02
	ignore := []string{
		"aws_access_key_id",
		"aws_secret_access_key",
		"aws_session_token",
		"credential_process",
	}
	if legacyVars {
		ignore = append(ignore, "aws_security_token")
	}
	if expiryVars {
		ignore = append(ignore, "x_security_token_expires")
	}
	if region != "" {
		ignore = append(ignore, "region")
	}
	section := config.Section(profile)
	comments := []string{}
	for _, name := range section.KeyStrings() {
		if contains(ignore, name) {
			continue
		}
		if len(name) > 0 && string(name[0]) == "#" {
			continue
		}

		key, err := section.GetKey(name)
		if err != nil {
			continue
		}

		// The named key is in the profile but it's not utilized by
		// okta-aws-cli. Therefore comment it out but do not delete.
		_, _ = section.NewKey(fmt.Sprintf("# %s", name), key.Value())
		section.DeleteKey(name)
		comments = append(comments, name)
	}
	if len(comments) > 0 {
		fmt.Fprintf(os.Stderr, "WARNING: Commented out %q profile keys \"%s\". Uncomment if third party tools use these values.\n", profile, strings.Join(comments, "\", \""))
	}

	return config, nil
}

// AWSCredentialsFile AWS credentials file output formatter
type AWSCredentialsFile struct {
	LegacyAWSVariables bool
	ExpiryAWSVariables bool
	Expiry             string
	Region             string
}

// NewAWSCredentialsFile Creates a new
func NewAWSCredentialsFile(legacyVars bool, expiryVars bool, expiry string) *AWSCredentialsFile {
	return &AWSCredentialsFile{
		LegacyAWSVariables: legacyVars,
		ExpiryAWSVariables: expiryVars,
		Expiry:             expiry,
	}
}

// Output Satisfies the Outputter interface and appends AWS credentials to
// credentials file.
func (a *AWSCredentialsFile) Output(c *config.Config, cc *oaws.CredentialContainer) error {
	cfc := &oaws.CredsFileCredential{
		AccessKeyID:     cc.AccessKeyID,
		SecretAccessKey: cc.SecretAccessKey,
		SessionToken:    cc.SessionToken,
	}
	cfc.SetProfile(cc.Profile)
	if c.WriteAWSCredentials() {
		return a.writeConfig(c, cfc)
	}

	return a.appendConfig(c, cfc)
}

func (a *AWSCredentialsFile) appendConfig(c *config.Config, cfc *oaws.CredsFileCredential) error {
	f, err := os.OpenFile(c.AWSCredentials(), os.O_CREATE|os.O_APPEND|os.O_WRONLY, 0o600)
	if err != nil {
		return err
	}
	defer func() {
		_ = f.Close()
	}()

	profile := cfc.Profile()
	if profile == "" {
		profile = c.Profile()
	}

	creds := `
[%s]
aws_access_key_id = %s
aws_secret_access_key = %s
aws_session_token = %s
`
	credArgs := []interface{}{profile, cfc.AccessKeyID, cfc.SecretAccessKey, cfc.SessionToken}

	if a.LegacyAWSVariables {
		creds = fmt.Sprintf("%saws_security_token = %%s\n", creds)
		credArgs = append(credArgs, cfc.SessionToken)
	}

	if a.ExpiryAWSVariables {
		creds = fmt.Sprintf("%sx_security_token_expires = %%s\n", creds)
		credArgs = append(credArgs, a.Expiry)
	}

	if c.AWSRegion() != "" {
		creds = fmt.Sprintf("%sregion = %%s\n", creds)
		credArgs = append(credArgs, c.AWSRegion())
	}

	creds = fmt.Sprintf(creds, credArgs...)

	_, err = f.WriteString(creds)
	if err != nil {
		return err
	}
	_ = f.Sync()

	fmt.Fprintf(os.Stderr, "Appended profile %q to %s\n", profile, c.AWSCredentials())

	return nil
}

func (a *AWSCredentialsFile) writeConfig(c *config.Config, cfc *oaws.CredsFileCredential) error {
	filename := c.AWSCredentials()
	profile := cfc.Profile()
	if profile == "" {
		profile = c.Profile()
	}

	err := ensureConfigExists(filename, profile)
	if err != nil {
		return err
	}

<<<<<<< HEAD
	return saveProfile(filename, profile, cfc, a.LegacyAWSVariables, a.ExpiryAWSVariables, a.Expiry)
=======
	return saveProfile(filename, profile, ac, e.LegacyAWSVariables, e.ExpiryAWSVariables, e.Expiry, c.AWSRegion())
>>>>>>> 0f315a02
}

func contains(ignore []string, name string) bool {
	for _, v := range ignore {
		if v == name {
			return true
		}
	}

	return false
}<|MERGE_RESOLUTION|>--- conflicted
+++ resolved
@@ -65,13 +65,8 @@
 	return nil
 }
 
-<<<<<<< HEAD
-func saveProfile(filename, profile string, cfc *oaws.CredsFileCredential, legacyVars, expiryVars bool, expiry string) error {
-	config, err := updateConfig(filename, profile, cfc, legacyVars, expiryVars, expiry)
-=======
-func saveProfile(filename, profile string, awsCreds *aws.Credential, legacyVars, expiryVars bool, expiry string, regionVar string) error {
-	config, err := updateConfig(filename, profile, awsCreds, legacyVars, expiryVars, expiry, regionVar)
->>>>>>> 0f315a02
+func saveProfile(filename, profile string, cfc *oaws.CredsFileCredential, legacyVars, expiryVars bool, expiry string, regionVar string) error {
+	config, err := updateConfig(filename, profile, cfc, legacyVars, expiryVars, expiry, regionVar)
 	if err != nil {
 		return err
 	}
@@ -85,11 +80,7 @@
 	return nil
 }
 
-<<<<<<< HEAD
-func updateConfig(filename, profile string, cfc *oaws.CredsFileCredential, legacyVars, expiryVars bool, expiry string) (config *ini.File, err error) {
-=======
-func updateConfig(filename, profile string, awsCreds *aws.Credential, legacyVars, expiryVars bool, expiry string, region string) (config *ini.File, err error) {
->>>>>>> 0f315a02
+func updateConfig(filename, profile string, cfc *oaws.CredsFileCredential, legacyVars, expiryVars bool, expiry string, region string) (config *ini.File, err error) {
 	config, err = ini.Load(filename)
 	if err != nil {
 		return
@@ -111,20 +102,17 @@
 	if legacyVars {
 		builder.AddField(SecurityTokenField, "", `ini:"aws_security_token"`)
 	}
+	if region != "" {
+		builder.AddField(utils.Region, "", `ini:"region"`)
+	}
 
 	instance := builder.Build().New()
-<<<<<<< HEAD
 	reflect.ValueOf(instance).Elem().FieldByName(utils.AccessKeyID).SetString(cfc.AccessKeyID)
 	reflect.ValueOf(instance).Elem().FieldByName(utils.SecretAccessKey).SetString(cfc.SecretAccessKey)
 	reflect.ValueOf(instance).Elem().FieldByName(utils.SessionToken).SetString(cfc.SessionToken)
-=======
-	reflect.ValueOf(instance).Elem().FieldByName("AccessKeyID").SetString(awsCreds.AccessKeyID)
-	reflect.ValueOf(instance).Elem().FieldByName("SecretAccessKey").SetString(awsCreds.SecretAccessKey)
-	reflect.ValueOf(instance).Elem().FieldByName("SessionToken").SetString(awsCreds.SessionToken)
 	if region != "" {
-		reflect.ValueOf(instance).Elem().FieldByName("Region").SetString(region)
-	}
->>>>>>> 0f315a02
+		reflect.ValueOf(instance).Elem().FieldByName(utils.Region).SetString(region)
+	}
 
 	if expiryVars {
 		reflect.ValueOf(instance).Elem().FieldByName(ExpirationField).SetString(expiry)
@@ -142,13 +130,8 @@
 }
 
 // updateIni will comment out any keys that are not "aws_access_key_id",
-<<<<<<< HEAD
 // "aws_secret_access_key", "aws_session_token", "credential_process"
-func updateINI(config *ini.File, profile string, legacyVars bool, expiryVars bool) (*ini.File, error) {
-=======
-// "aws_secret_access_key", or "aws_session_token"
 func updateINI(config *ini.File, profile string, legacyVars bool, expiryVars bool, region string) (*ini.File, error) {
->>>>>>> 0f315a02
 	ignore := []string{
 		"aws_access_key_id",
 		"aws_secret_access_key",
@@ -287,11 +270,7 @@
 		return err
 	}
 
-<<<<<<< HEAD
-	return saveProfile(filename, profile, cfc, a.LegacyAWSVariables, a.ExpiryAWSVariables, a.Expiry)
-=======
-	return saveProfile(filename, profile, ac, e.LegacyAWSVariables, e.ExpiryAWSVariables, e.Expiry, c.AWSRegion())
->>>>>>> 0f315a02
+	return saveProfile(filename, profile, cfc, a.LegacyAWSVariables, a.ExpiryAWSVariables, a.Expiry, c.AWSRegion())
 }
 
 func contains(ignore []string, name string) bool {
